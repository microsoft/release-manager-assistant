# Copyright (c) Microsoft Corporation.
# Licensed under the MIT license.

import os
from dotenv import load_dotenv

from common.telemetry.app_logger import AppLogger
from common.telemetry.app_tracer_provider import AppTracerProvider
from common.utilities.config_reader import Config, ConfigReader


def str_to_bool(s: str):
    return s.lower() == "true"


# load value from .debug.env file if it exists, unless deploying in a production environment
if os.getenv("ENVIRONMENT") != "PROD":
    load_dotenv(override=True, dotenv_path=f"{os.getcwd()}/.env")


class DefaultConfig:
    _initialized = False

    @classmethod
    def initialize(cls):
        if not cls._initialized:
            config_reader = ConfigReader(None)

            APPLICATION_INSIGHTS_CNX_STR = config_reader.read_config_value(Config.APPLICATION_INSIGHTS_CNX_STR)

            cls.tracer_provider = AppTracerProvider(APPLICATION_INSIGHTS_CNX_STR)
            cls.logger = AppLogger(APPLICATION_INSIGHTS_CNX_STR)
            cls.logger.set_base_properties({"ApplicationName": "ORCHESTRATOR_SERVICE"})
            config_reader.set_logger(cls.logger)

            try:
                cls.SERVICE_HOST = os.getenv(Config.SERVICE_HOST.value, "0.0.0.0")
                cls.SERVICE_PORT = int(os.getenv(Config.SERVICE_PORT.value, "5002"))

                cls.AGENT_ORCHESTRATOR_MAX_CONCURRENCY = int(os.getenv(Config.AGENT_ORCHESTRATOR_MAX_CONCURRENCY.value, "5"))

                cls.STORAGE_ACCOUNT_NAME = config_reader.read_config_value(Config.STORAGE_ACCOUNT_NAME)
                cls.VISUALIZATION_DATA_CONTAINER = config_reader.read_config_value(Config.VISUALIZATION_DATA_CONTAINER)

                cls.REDIS_HOST = config_reader.read_config_value(Config.REDIS_HOST)
                cls.REDIS_PORT = config_reader.read_config_value(Config.REDIS_PORT)
                cls.REDIS_PASSWORD = config_reader.read_config_value(Config.REDIS_PASSWORD)

                cls.REDIS_TASK_QUEUE_CHANNEL = config_reader.read_config_value(Config.REDIS_TASK_QUEUE_CHANNEL)
                cls.REDIS_MESSAGE_QUEUE_CHANNEL = config_reader.read_config_value(Config.REDIS_MESSAGE_QUEUE_CHANNEL)

                # JIRA configuration
<<<<<<< HEAD
<<<<<<< Updated upstream
=======
                cls.USE_JIRA_MCP_SERVER = str_to_bool(os.getenv(Config.USE_JIRA_MCP_SERVER.value, "true"))
>>>>>>> Stashed changes
=======
                cls.USE_JIRA_MCP_SERVER = str_to_bool(os.getenv(Config.USE_JIRA_MCP_SERVER.value, "false"))
>>>>>>> 4437c1d8
                cls.JIRA_SERVER_ENDPOINT = config_reader.read_config_value(Config.JIRA_SERVER_ENDPOINT)

                cls.logger.info(f"USE_JIRA_MCP_SERVER: {str(cls.USE_JIRA_MCP_SERVER)}, JIRA_SERVER_ENDPOINT: {cls.JIRA_SERVER_ENDPOINT}")

                # Only read these values if not using the hosted JIRA MCP server
                cls.JIRA_SERVER_USERNAME = config_reader.read_config_value(Config.JIRA_SERVER_USERNAME) if not cls.USE_JIRA_MCP_SERVER else None
                cls.JIRA_SERVER_PASSWORD = config_reader.read_config_value(Config.JIRA_SERVER_PASSWORD) if not cls.USE_JIRA_MCP_SERVER else None

                cls.AZURE_DEVOPS_ORG_NAME = config_reader.read_config_value(Config.AZURE_DEVOPS_ORG_NAME)
                cls.AZURE_DEVOPS_EXT_PAT = config_reader.read_config_value(Config.AZURE_DEVOPS_EXT_PAT)

                cls.AZURE_AI_PROJECT_ENDPOINT = config_reader.read_config_value(Config.AZURE_AI_PROJECT_ENDPOINT)
                cls.AZURE_AI_MODEL_DEPLOYMENT_NAME = config_reader.read_config_value(Config.AZURE_AI_MODEL_DEPLOYMENT_NAME)

                cls._initialized = True

            except Exception as e:
                cls.logger.error(f"Error while loading config: {e}")
                raise e<|MERGE_RESOLUTION|>--- conflicted
+++ resolved
@@ -50,17 +50,8 @@
                 cls.REDIS_MESSAGE_QUEUE_CHANNEL = config_reader.read_config_value(Config.REDIS_MESSAGE_QUEUE_CHANNEL)
 
                 # JIRA configuration
-<<<<<<< HEAD
-<<<<<<< Updated upstream
-=======
                 cls.USE_JIRA_MCP_SERVER = str_to_bool(os.getenv(Config.USE_JIRA_MCP_SERVER.value, "true"))
->>>>>>> Stashed changes
-=======
-                cls.USE_JIRA_MCP_SERVER = str_to_bool(os.getenv(Config.USE_JIRA_MCP_SERVER.value, "false"))
->>>>>>> 4437c1d8
                 cls.JIRA_SERVER_ENDPOINT = config_reader.read_config_value(Config.JIRA_SERVER_ENDPOINT)
-
-                cls.logger.info(f"USE_JIRA_MCP_SERVER: {str(cls.USE_JIRA_MCP_SERVER)}, JIRA_SERVER_ENDPOINT: {cls.JIRA_SERVER_ENDPOINT}")
 
                 # Only read these values if not using the hosted JIRA MCP server
                 cls.JIRA_SERVER_USERNAME = config_reader.read_config_value(Config.JIRA_SERVER_USERNAME) if not cls.USE_JIRA_MCP_SERVER else None
