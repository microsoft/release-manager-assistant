--- conflicted
+++ resolved
@@ -20,20 +20,7 @@
         config_file_path (str): The file path for the configuration file containing additional metadata.
     """
     server_url: str
-<<<<<<< HEAD
-<<<<<<< Updated upstream
-    username: str
-    password: str
-    config_file_path: str
-=======
     use_mcp_server: bool
     username: Optional[str] = None
     password: Optional[str] = None
-    config_file_path: Optional[str] = None
->>>>>>> Stashed changes
-=======
-    username: Optional[str] = None
-    password: Optional[str] = None
-    config_file_path: Optional[str] = None
-    use_mcp_server: bool = False
->>>>>>> 4437c1d8
+    config_file_path: Optional[str] = None